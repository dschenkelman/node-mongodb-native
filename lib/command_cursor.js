"use strict";

var inherits = require('util').inherits
  , f = require('util').format
  , toError = require('./utils').toError
  , getSingleProperty = require('./utils').getSingleProperty
  , formattedOrderClause = require('./utils').formattedOrderClause
  , handleCallback = require('./utils').handleCallback
  , Logger = require('mongodb-core').Logger
  , EventEmitter = require('events').EventEmitter
  , ReadPreference = require('./read_preference')
  , MongoError = require('mongodb-core').MongoError
  , Readable = require('stream').Readable || require('readable-stream').Readable
  , Define = require('./metadata')
  , CoreCursor = require('./cursor')
  , Query = require('mongodb-core').Query
  , CoreReadPreference = require('mongodb-core').ReadPreference;

/**
 * @fileOverview The **CommandCursor** class is an internal class that embodies a
 * generalized cursor based on a MongoDB command allowing for iteration over the
 * results returned. It supports one by one document iteration, conversion to an
 * array or can be iterated as a Node 0.10.X or higher stream
 *
 * **CommandCursor Cannot directly be instantiated**
 * @example
 * var MongoClient = require('mongodb').MongoClient,
 *   test = require('assert');
 * // Connection url
 * var url = 'mongodb://localhost:27017/test';
 * // Connect using MongoClient
 * MongoClient.connect(url, function(err, db) {
 *   // Create a collection we want to drop later
 *   var col = db.collection('listCollectionsExample1');
 *   // Insert a bunch of documents
 *   col.insert([{a:1, b:1}
 *     , {a:2, b:2}, {a:3, b:3}
 *     , {a:4, b:4}], {w:1}, function(err, result) {
 *     test.equal(null, err);
 *
 *     // List the database collections available
 *     db.listCollections().toArray(function(err, items) {
 *       test.equal(null, err);
 *       db.close();
 *     });
 *   });
 * });
 */

/**
 * Namespace provided by the browser.
 * @external Readable
 */

/**
 * Creates a new Command Cursor instance (INTERNAL TYPE, do not instantiate directly)
 * @class CommandCursor
 * @extends external:Readable
 * @fires CommandCursor#data
 * @fires CommandCursor#end
 * @fires CommandCursor#close
 * @fires CommandCursor#readable
 * @return {CommandCursor} an CommandCursor instance.
 */
var CommandCursor = function(bson, ns, cmd, options, topology, topologyOptions) {
  CoreCursor.apply(this, Array.prototype.slice.call(arguments, 0));
  var self = this;
  var state = CommandCursor.INIT;
  var streamOptions = {};

  // MaxTimeMS
  var maxTimeMS = null;

  // Get the promiseLibrary
  var promiseLibrary = options.promiseLibrary;

  // No promise library selected fall back
  if(!promiseLibrary) {
    promiseLibrary = typeof global.Promise == 'function' ?
      global.Promise : require('es6-promise').Promise;
  }

  // Set up
  Readable.call(this, {objectMode: true});

  // Internal state
  this.s = {
    // MaxTimeMS
      maxTimeMS: maxTimeMS
    // State
    , state: state
    // Stream options
    , streamOptions: streamOptions
    // BSON
    , bson: bson
    // Namespae
    , ns: ns
    // Command
    , cmd: cmd
    // Options
    , options: options
    // Topology
    , topology: topology
    // Topology Options
    , topologyOptions: topologyOptions
    // Promise library
    , promiseLibrary: promiseLibrary
  }
}

/**
 * CommandCursor stream data event, fired for each document in the cursor.
 *
 * @event CommandCursor#data
 * @type {object}
 */

/**
 * CommandCursor stream end event
 *
 * @event CommandCursor#end
 * @type {null}
 */

/**
 * CommandCursor stream close event
 *
 * @event CommandCursor#close
 * @type {null}
 */

/**
 * CommandCursor stream readable event
 *
 * @event CommandCursor#readable
 * @type {null}
 */

// Inherit from Readable
inherits(CommandCursor, Readable);

// Set the methods to inherit from prototype
var methodsToInherit = ['_next', 'next', 'each', 'forEach', 'toArray'
  , 'rewind', 'bufferedCount', 'readBufferedDocuments', 'close', 'isClosed', 'kill'
<<<<<<< HEAD
  , '_find', '_getmore', '_killcursor', 'isDead', 'explain', 'isNotified'];
=======
  , '_find', '_getmore', '_killcursor', 'isDead', 'isNotified', 'isKilled'];
>>>>>>> 23dd36fb

// Only inherit the types we need
for(var i = 0; i < methodsToInherit.length; i++) {
  CommandCursor.prototype[methodsToInherit[i]] = CoreCursor.prototype[methodsToInherit[i]];
}

var define = CommandCursor.define = new Define('CommandCursor', CommandCursor, true);

/**
 * Set the batch size for the cursor.
 * @method
 * @param {number} value The batchSize for the cursor.
 * @throws {MongoError}
 * @return {CommandCursor}
 */
CommandCursor.prototype.batchSize = function(value) {
  if(this.s.state == CommandCursor.CLOSED || this.isDead()) throw MongoError.create({message: "Cursor is closed", driver:true});
  if(typeof value != 'number') throw MongoError.create({message: "batchSize requires an integer", driver:true});
  if(this.s.cmd.cursor) this.s.cmd.cursor.batchSize = value;
  this.setCursorBatchSize(value);
  return this;
}

define.classMethod('batchSize', {callback: false, promise:false, returns: [CommandCursor]});

/**
 * Add a maxTimeMS stage to the aggregation pipeline
 * @method
 * @param {number} value The state maxTimeMS value.
 * @return {CommandCursor}
 */
CommandCursor.prototype.maxTimeMS = function(value) {
  if(this.s.topology.lastIsMaster().minWireVersion > 2) {
    this.s.cmd.maxTimeMS = value;
  }
  return this;
}

define.classMethod('maxTimeMS', {callback: false, promise:false, returns: [CommandCursor]});

CommandCursor.prototype.get = CommandCursor.prototype.toArray;

define.classMethod('get', {callback: true, promise:false});

// Inherited methods
define.classMethod('toArray', {callback: true, promise:true});
define.classMethod('each', {callback: true, promise:false});
define.classMethod('forEach', {callback: true, promise:false});
define.classMethod('next', {callback: true, promise:true});
define.classMethod('close', {callback: true, promise:true});
define.classMethod('isClosed', {callback: false, promise:false, returns: [Boolean]});
define.classMethod('rewind', {callback: false, promise:false});
define.classMethod('bufferedCount', {callback: false, promise:false, returns: [Number]});
define.classMethod('readBufferedDocuments', {callback: false, promise:false, returns: [Array]});

/**
 * Get the next available document from the cursor, returns null if no more documents are available.
 * @function CommandCursor.prototype.next
 * @param {CommandCursor~resultCallback} [callback] The result callback.
 * @throws {MongoError}
 * @return {Promise} returns Promise if no callback passed
 */

/**
 * Set the new batchSize of the cursor
 * @function CommandCursor.prototype.setBatchSize
 * @param {number} value The new batchSize for the cursor
 * @return {null}
 */

/**
 * Get the batchSize of the cursor
 * @function CommandCursor.prototype.batchSize
 * @param {number} value The current batchSize for the cursor
 * @return {null}
 */

/**
 * The callback format for results
 * @callback CommandCursor~toArrayResultCallback
 * @param {MongoError} error An error instance representing the error during the execution.
 * @param {object[]} documents All the documents the satisfy the cursor.
 */

/**
 * Returns an array of documents. The caller is responsible for making sure that there
 * is enough memory to store the results. Note that the array only contain partial
 * results when this cursor had been previouly accessed.
 * @method CommandCursor.prototype.toArray
 * @param {CommandCursor~toArrayResultCallback} [callback] The result callback.
 * @throws {MongoError}
 * @return {Promise} returns Promise if no callback passed
 */

/**
 * The callback format for results
 * @callback CommandCursor~resultCallback
 * @param {MongoError} error An error instance representing the error during the execution.
 * @param {(object|null)} result The result object if the command was executed successfully.
 */

/**
 * Iterates over all the documents for this cursor. As with **{cursor.toArray}**,
 * not all of the elements will be iterated if this cursor had been previouly accessed.
 * In that case, **{cursor.rewind}** can be used to reset the cursor. However, unlike
 * **{cursor.toArray}**, the cursor will only hold a maximum of batch size elements
 * at any given time if batch size is specified. Otherwise, the caller is responsible
 * for making sure that the entire result can fit the memory.
 * @method CommandCursor.prototype.each
 * @param {CommandCursor~resultCallback} callback The result callback.
 * @throws {MongoError}
 * @return {null}
 */

/**
 * Close the cursor, sending a KillCursor command and emitting close.
 * @method CommandCursor.prototype.close
 * @param {CommandCursor~resultCallback} [callback] The result callback.
 * @return {Promise} returns Promise if no callback passed
 */

/**
 * Is the cursor closed
 * @method CommandCursor.prototype.isClosed
 * @return {boolean}
 */

/**
 * Clone the cursor
 * @function CommandCursor.prototype.clone
 * @return {CommandCursor}
 */

/**
 * Resets the cursor
 * @function CommandCursor.prototype.rewind
 * @return {CommandCursor}
 */

/**
 * The callback format for the forEach iterator method
 * @callback CommandCursor~iteratorCallback
 * @param {Object} doc An emitted document for the iterator
 */

/**
 * The callback error format for the forEach iterator method
 * @callback CommandCursor~endCallback
 * @param {MongoError} error An error instance representing the error during the execution.
 */

/*
 * Iterates over all the documents for this cursor using the iterator, callback pattern.
 * @method CommandCursor.prototype.forEach
 * @param {CommandCursor~iteratorCallback} iterator The iteration callback.
 * @param {CommandCursor~endCallback} callback The end callback.
 * @throws {MongoError}
 * @return {null}
 */

CommandCursor.INIT = 0;
CommandCursor.OPEN = 1;
CommandCursor.CLOSED = 2;

module.exports = CommandCursor;<|MERGE_RESOLUTION|>--- conflicted
+++ resolved
@@ -142,11 +142,7 @@
 // Set the methods to inherit from prototype
 var methodsToInherit = ['_next', 'next', 'each', 'forEach', 'toArray'
   , 'rewind', 'bufferedCount', 'readBufferedDocuments', 'close', 'isClosed', 'kill'
-<<<<<<< HEAD
-  , '_find', '_getmore', '_killcursor', 'isDead', 'explain', 'isNotified'];
-=======
-  , '_find', '_getmore', '_killcursor', 'isDead', 'isNotified', 'isKilled'];
->>>>>>> 23dd36fb
+  , '_find', '_getmore', '_killcursor', 'isDead', 'explain', 'isNotified', 'isKilled'];
 
 // Only inherit the types we need
 for(var i = 0; i < methodsToInherit.length; i++) {
