--- conflicted
+++ resolved
@@ -206,7 +206,6 @@
       .catch(e => done(e));
   });
 
-<<<<<<< HEAD
   it('logger test for deprecation', function(done) {
     const configuration = this.configuration;
     const client = configuration.newClient({ w: 1 }, { poolSize: 1, auto_reconnect: false });
@@ -234,7 +233,7 @@
         .catch(e => close(e));
     });
   });
-=======
+
   // const tester6 = deprecate(function() {}, 'Tester6', {});
 
   // it('deprecated function test', function(done) {
@@ -257,5 +256,4 @@
   //   it('logging deprecated warnings test', function(done) {
   //     done();
   //   });
->>>>>>> 4c920460
 });