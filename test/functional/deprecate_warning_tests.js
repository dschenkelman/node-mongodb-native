--- conflicted
+++ resolved
@@ -3,12 +3,7 @@
 const expect = require('chai').expect;
 require('mocha-sinon');
 const deprecate = require('../../lib/utils').deprecate;
-<<<<<<< HEAD
-// const deprecateFunctions = require('util').deprecate;
-// const util = require('util');
 const exec = require('child_process').exec;
-=======
->>>>>>> 7d85e6c0
 
 describe('Deprecation Warnings', function() {
   let messages = [];
@@ -21,11 +16,7 @@
   });
 
   beforeEach(function() {
-<<<<<<< HEAD
-    this.sinon.stub(console, 'warn');
-=======
     this.sinon.stub(console, 'error');
->>>>>>> 7d85e6c0
   });
 
   const tester = deprecate(
@@ -188,7 +179,6 @@
     { deprecatedParams: new Set(['maxScan', 'snapshot', 'fields']), optionsIndex: 0, both: true }
   );
 
-<<<<<<< HEAD
   //   it('logging deprecated warnings test', function(done) {
   //     done();
   //   });
@@ -250,7 +240,8 @@
         done();
       }
     );
-=======
+  });
+
   it('function and parameter deprecation', function(done) {
     messages.length = 0;
     tester7({ maxScan: 5, fields: 'hi' });
@@ -265,6 +256,5 @@
       expect(messages.length).to.equal(3);
       done();
     });
->>>>>>> 7d85e6c0
   });
 });