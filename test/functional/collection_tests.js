--- conflicted
+++ resolved
@@ -1,16 +1,11 @@
 'use strict';
 const test = require('./shared').assert;
 const setupDatabase = require('./shared').setupDatabase;
-<<<<<<< HEAD
-const expect = require('chai').expect;
-const MongoClient = require('../..').MongoClient;
-=======
 const chai = require('chai');
 const expect = chai.expect;
 const sinonChai = require('sinon-chai');
 const mock = require('mongodb-mock-server');
 chai.use(sinonChai);
->>>>>>> c6f417e5
 
 describe('Collection', function() {
   before(function() {
@@ -1620,11 +1615,7 @@
 
   it('should correctly perform estimatedDocumentCount on non-matching query', function(done) {
     const configuration = this.configuration;
-<<<<<<< HEAD
-    const client = new MongoClient(configuration.url(), { w: 1 });
-=======
     const client = configuration.newClient({}, { w: 1 });
->>>>>>> c6f417e5
 
     client.connect(function(err, client) {
       const db = client.db(configuration.db);
@@ -1641,11 +1632,7 @@
 
   it('should correctly perform countDocuments on non-matching query', function(done) {
     const configuration = this.configuration;
-<<<<<<< HEAD
-    const client = new MongoClient(configuration.url(), { w: 1 });
-=======
     const client = configuration.newClient({}, { w: 1 });
->>>>>>> c6f417e5
 
     client.connect(function(err, client) {
       const db = client.db(configuration.db);
@@ -1660,10 +1647,6 @@
     });
   });
 
-<<<<<<< HEAD
-  describe('Retryable Writes on bulk ops', function() {
-    const MongoClient = require('../../lib/mongo_client');
-=======
   it('countDocuments should return Promise that resolves when no callback passed', function(done) {
     const configuration = this.configuration;
     const client = configuration.newClient({}, { w: 1 });
@@ -1728,7 +1711,6 @@
     });
 
     afterEach(() => mock.cleanup());
->>>>>>> c6f417e5
 
     function testCountDocMock(testConfiguration, config, done) {
       const client = testConfiguration.newClient(`mongodb://${server.uri()}/test`);
